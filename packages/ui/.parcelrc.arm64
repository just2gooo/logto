--- conflicted
+++ resolved
@@ -9,15 +9,12 @@
       "@parcel/transformer-svg-react"
     ]
   },
-<<<<<<< HEAD
   "compressors": {
     "*.{html,css,js,svg,map}": [
       "...",
       "@parcel/compressor-gzip",
       "@parcel/compressor-brotli"
     ]
-  }
-=======
+  },
   "resolvers": ["parcel-resolver-ignore", "..."]
->>>>>>> 6acd4230
 }