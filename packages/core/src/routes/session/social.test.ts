import { ConnectorType } from '@logto/connector-kit';
import type { User } from '@logto/schemas';
import { SignUpIdentifier } from '@logto/schemas';
import { Provider } from 'oidc-provider';

import { mockLogtoConnectorList, mockSignInExperience, mockUser } from '@/__mocks__';
import { getLogtoConnectorById } from '@/connectors';
import RequestError from '@/errors/RequestError';
import { createRequester } from '@/utils/test-utils';

import socialRoutes, { registerRoute, signInRoute } from './social';

const findSocialRelatedUser = jest.fn(async () => [
  'phone',
  { id: 'user1', identities: {}, isSuspended: false },
]);
jest.mock('@/lib/social', () => ({
  ...jest.requireActual('@/lib/social'),
  findSocialRelatedUser: async () => findSocialRelatedUser(),
  async getUserInfoByAuthCode(connectorId: string, data: { code: string }) {
    if (connectorId === '_connectorId') {
      throw new RequestError({
        code: 'session.invalid_connector_id',
        status: 422,
        connectorId,
      });
    }

    if (data.code === '123456') {
      return { id: mockUser.id };
    }

    // This mocks the case that can not get userInfo with access token and auth code
    // (most likely third-party social connectors' problem).
    throw new Error(' ');
  },
}));
const insertUser = jest.fn(async (..._args: unknown[]) => mockUser);
const findUserById = jest.fn(async (): Promise<User> => mockUser);
const updateUserById = jest.fn(async (..._args: unknown[]) => mockUser);
const findUserByIdentity = jest.fn(async () => mockUser);

jest.mock('@/queries/user', () => ({
  findUserById: async () => findUserById(),
  findUserByIdentity: async () => findUserByIdentity(),
  updateUserById: async (...args: unknown[]) => updateUserById(...args),
  hasUserWithIdentity: async (target: string, userId: string) =>
    target === 'connectorTarget' && userId === mockUser.id,
}));

jest.mock('@/lib/user', () => ({
  generateUserId: () => 'user1',
  insertUser: async (...args: unknown[]) => insertUser(...args),
}));

jest.mock('@/queries/sign-in-experience', () => ({
  findDefaultSignInExperience: async () => ({
    ...mockSignInExperience,
    signUp: {
      ...mockSignInExperience.signUp,
      identifier: SignUpIdentifier.None,
    },
  }),
}));

const getLogtoConnectorByIdHelper = jest.fn(async (connectorId: string) => {
  const database = {
    enabled: connectorId === 'social_enabled',
  };
  const metadata = {
    id:
      connectorId === 'social_enabled'
        ? 'social_enabled'
        : connectorId === 'social_disabled'
        ? 'social_disabled'
        : 'others',
  };

  return {
    dbEntry: database,
    metadata,
    type: connectorId.startsWith('social') ? ConnectorType.Social : ConnectorType.Sms,
    getAuthorizationUri: jest.fn(async () => ''),
  };
});

jest.mock('@/connectors', () => ({
  getLogtoConnectors: jest.fn(async () => mockLogtoConnectorList),
  getLogtoConnectorById: jest.fn(async (connectorId: string) => {
    const connector = await getLogtoConnectorByIdHelper(connectorId);

    if (connector.type !== ConnectorType.Social) {
      throw new RequestError({
        code: 'entity.not_found',
        status: 404,
      });
    }

    return connector;
  }),
}));

const interactionResult = jest.fn(async () => 'redirectTo');
const interactionDetails: jest.MockedFunction<() => Promise<unknown>> = jest.fn(async () => ({}));

jest.mock('oidc-provider', () => ({
  Provider: jest.fn(() => ({
    interactionDetails,
    interactionResult,
  })),
}));

afterEach(() => {
  interactionResult.mockClear();
});

describe('session -> socialRoutes', () => {
  const sessionRequest = createRequester({
    anonymousRoutes: socialRoutes,
    provider: new Provider(''),
    middlewares: [
      async (ctx, next) => {
        ctx.addLogContext = jest.fn();
        ctx.log = jest.fn();

        return next();
      },
    ],
  });

  describe('POST /session/sign-in/social', () => {
    it('should throw when redirectURI is invalid', async () => {
      const response = await sessionRequest.post(`${signInRoute}`).send({
        connectorId: 'social_enabled',
        state: 'state',
        redirectUri: 'logto.dev',
      });
      expect(response.statusCode).toEqual(400);
    });

    it('sign-in with social and redirect', async () => {
      const response = await sessionRequest.post(`${signInRoute}`).send({
        connectorId: 'social_enabled',
        state: 'state',
        redirectUri: 'https://logto.dev',
      });
      expect(response.body).toHaveProperty('redirectTo', '');
    });

    it('throw error when sign-in with social but miss state', async () => {
      const response = await sessionRequest.post(`${signInRoute}`).send({
        connectorId: 'social_enabled',
        redirectUri: 'https://logto.dev',
      });
      expect(response.statusCode).toEqual(400);
    });

    it('throw error when sign-in with social but miss redirectUri', async () => {
      const response = await sessionRequest.post(`${signInRoute}`).send({
        connectorId: 'social_enabled',
        state: 'state',
      });
      expect(response.statusCode).toEqual(400);
    });

    it('throw error when connector is disabled', async () => {
      const response = await sessionRequest.post(`${signInRoute}`).send({
        connectorId: 'social_disabled',
        state: 'state',
        redirectUri: 'https://logto.dev',
      });
      expect(response.statusCode).toEqual(400);
    });

    it('throw error when no social connector is found', async () => {
      const response = await sessionRequest.post(`${signInRoute}`).send({
        connectorId: 'others',
        state: 'state',
        redirectUri: 'https://logto.dev',
      });
      expect(response.statusCode).toEqual(404);
    });
  });

  describe('POST /session/sign-in/social/auth', () => {
    const connectorTarget = 'connectorTarget';

    it('throw error when auth code is wrong', async () => {
      (getLogtoConnectorById as jest.Mock).mockResolvedValueOnce({
        metadata: { target: connectorTarget },
      });
      const response = await sessionRequest.post(`${signInRoute}/auth`).send({
        connectorId: 'connectorId',
        state: 'state',
        redirectUri: 'https://logto.dev',
        code: '123455',
      });
      expect(response.statusCode).toEqual(500);
    });

    it('throw error when code is provided but connector can not be found', async () => {
      (getLogtoConnectorById as jest.Mock).mockResolvedValueOnce({
        metadata: { target: connectorTarget },
      });
      const response = await sessionRequest.post(`${signInRoute}/auth`).send({
        connectorId: '_connectorId',
        state: 'state',
        redirectUri: 'https://logto.dev',
        code: '123456',
      });
      expect(response.statusCode).toEqual(422);
    });

    it('get and add user info with auth code, as well as assign result and redirect', async () => {
      (getLogtoConnectorById as jest.Mock).mockResolvedValueOnce({
        metadata: { target: connectorTarget },
      });
      const response = await sessionRequest.post(`${signInRoute}/auth`).send({
        connectorId: 'connectorId',
        data: {
          state: 'state',
          redirectUri: 'https://logto.dev',
          code: '123456',
        },
      });
      expect(updateUserById).toHaveBeenCalledWith(
        mockUser.id,
        expect.objectContaining({
          identities: {
            ...mockUser.identities,
            connectorTarget: { userId: mockUser.id, details: { id: mockUser.id } },
          },
        })
      );
      expect(response.body).toHaveProperty('redirectTo');
      expect(interactionResult).toHaveBeenCalledWith(
        expect.anything(),
        expect.anything(),
        expect.objectContaining({ login: { accountId: mockUser.id } }),
        expect.anything()
      );
    });

    it('throw error when user is suspended', async () => {
      (getLogtoConnectorById as jest.Mock).mockResolvedValueOnce({
        metadata: { target: connectorTarget },
      });
      findUserByIdentity.mockResolvedValueOnce({
        ...mockUser,
        isSuspended: true,
      });
      const response = await sessionRequest.post(`${signInRoute}/auth`).send({
        connectorId: 'connectorId',
        data: {
          state: 'state',
          redirectUri: 'https://logto.dev',
          code: '123456',
        },
      });
      expect(response.statusCode).toEqual(401);
    });

    it('throw error when identity exists', async () => {
      const wrongConnectorTarget = 'wrongConnectorTarget';
      (getLogtoConnectorById as jest.Mock).mockResolvedValueOnce({
        metadata: { target: wrongConnectorTarget },
      });
      const response = await sessionRequest.post(`${signInRoute}/auth`).send({
        connectorId: '_connectorId_',
        data: {
          state: 'state',
          redirectUri: 'https://logto.dev',
          code: '123456',
        },
      });
      expect(interactionResult).toHaveBeenCalledWith(
        expect.anything(),
        expect.anything(),
        expect.objectContaining({
          socialUserInfo: { connectorId: '_connectorId_', userInfo: { id: mockUser.id } },
        }),
        expect.anything()
      );
      expect(response.statusCode).toEqual(422);
    });
  });

  describe('POST /session/sign-in/bind-social-related-user', () => {
    beforeEach(() => {
      const mockGetLogtoConnectorById = getLogtoConnectorById as jest.Mock;
      mockGetLogtoConnectorById.mockResolvedValueOnce({
        metadata: { target: 'connectorTarget' },
      });
    });
    it('throw if session is not authorized', async () => {
      await expect(
        sessionRequest
          .post('/session/sign-in/bind-social-related-user')
          .send({ connectorId: 'connectorId' })
      ).resolves.toHaveProperty('statusCode', 400);
    });
    it('throw if no social info in session', async () => {
      interactionDetails.mockResolvedValueOnce({
        result: { login: { accountId: 'user1' } },
      });
      await expect(
        sessionRequest
          .post('/session/sign-in/bind-social-related-user')
          .send({ connectorId: 'connectorId' })
      ).resolves.toHaveProperty('statusCode', 400);
    });
    it('throw error when user is suspended', async () => {
      interactionDetails.mockResolvedValueOnce({
        result: {
          login: { accountId: 'user1' },
          socialUserInfo: {
            connectorId: 'connectorId',
            userInfo: { id: 'connectorUser', phone: 'phone' },
          },
        },
      });
      findSocialRelatedUser.mockResolvedValueOnce([
        'phone',
        {
          ...mockUser,
          isSuspended: true,
        },
      ]);
      const response = await sessionRequest.post('/session/sign-in/bind-social-related-user').send({
        connectorId: 'connectorId',
      });
      expect(response.statusCode).toEqual(401);
    });
    it('updates user identities and sign in', async () => {
      interactionDetails.mockResolvedValueOnce({
        result: {
          login: { accountId: 'user1' },
          socialUserInfo: {
            connectorId: 'connectorId',
            userInfo: { id: 'connectorUser', phone: 'phone' },
          },
        },
      });
      const response = await sessionRequest.post('/session/sign-in/bind-social-related-user').send({
        connectorId: 'connectorId',
      });
      expect(response.statusCode).toEqual(200);
      expect(updateUserById).toHaveBeenCalledWith(
        expect.anything(),
        expect.objectContaining({
          identities: {
            connectorTarget: {
              details: { id: 'connectorUser', phone: 'phone' },
              userId: 'connectorUser',
            },
          },
        })
      );
      expect(response.body).toHaveProperty('redirectTo');
      expect(interactionResult).toHaveBeenCalledWith(
        expect.anything(),
        expect.anything(),
        expect.objectContaining({ login: { accountId: 'user1' } }),
        expect.anything()
      );
    });
  });

  describe('POST /session/register/social', () => {
    beforeEach(() => {
      const mockGetLogtoConnectorById = getLogtoConnectorById as jest.Mock;
      mockGetLogtoConnectorById.mockResolvedValueOnce({
        metadata: { target: 'connectorTarget' },
      });
    });

    it('register with social, assign result and redirect', async () => {
      interactionDetails.mockResolvedValueOnce({
        jti: 'jti',
        result: {
          socialUserInfo: { connectorId: 'connectorId', userInfo: { id: 'user1' } },
        },
      });
      const response = await sessionRequest
        .post(`${registerRoute}`)
        .send({ connectorId: 'connectorId' });
      expect(insertUser).toHaveBeenCalledWith(
        expect.objectContaining({
          id: 'user1',
          identities: { connectorTarget: { userId: 'user1', details: { id: 'user1' } } },
        })
      );
      expect(response.body).toHaveProperty('redirectTo');
      expect(interactionResult).toHaveBeenCalledWith(
        expect.anything(),
        expect.anything(),
        expect.objectContaining({ login: { accountId: 'user1' } }),
        expect.anything()
      );
    });

    it('throw error if no result can be found in interactionResults', async () => {
      interactionDetails.mockResolvedValueOnce({});
      const response = await sessionRequest
        .post(`${registerRoute}`)
        .send({ connectorId: 'connectorId' });
      expect(response.statusCode).toEqual(400);
    });

    it('throw error if result parsing fails', async () => {
      interactionDetails.mockResolvedValueOnce({ result: { login: { accountId: mockUser.id } } });
      const response = await sessionRequest
        .post(`${registerRoute}`)
        .send({ connectorId: 'connectorId' });
      expect(response.statusCode).toEqual(400);
    });

    it('throw error when user with identity exists', async () => {
      interactionDetails.mockResolvedValueOnce({
        result: {
          login: { accountId: 'user1' },
          socialUserInfo: { connectorId: 'connectorId', userInfo: { id: mockUser.id } },
        },
      });
      const response = await sessionRequest
        .post(`${registerRoute}`)
        .send({ connectorId: 'connectorId' });
      expect(response.statusCode).toEqual(400);
    });
  });
<<<<<<< HEAD

  describe('POST /session/bind-social', () => {
    beforeEach(() => {
      const mockGetLogtoConnectorById = getLogtoConnectorById as jest.Mock;
      mockGetLogtoConnectorById.mockResolvedValueOnce({
        metadata: { target: 'connectorTarget' },
      });
    });
    it('throw if session is not authorized', async () => {
      interactionDetails.mockResolvedValueOnce({});
      await expect(
        sessionRequest.post('/session/bind-social').send({ connectorId: 'connectorId' })
      ).resolves.toHaveProperty('statusCode', 400);
    });
    it('throw if no social info in session', async () => {
      interactionDetails.mockResolvedValueOnce({
        result: { login: { accountId: 'user1' } },
      });
      await expect(
        sessionRequest.post('/session/bind-social').send({ connectorId: 'connectorId' })
      ).resolves.toHaveProperty('statusCode', 400);
    });
    it('updates user identities', async () => {
      interactionDetails.mockResolvedValueOnce({
        jti: 'jti',
        result: {
          login: { accountId: 'user1' },
          socialUserInfo: {
            connectorId: 'connectorId',
            userInfo: { id: 'connectorUser', phone: 'phone' },
          },
        },
      });
      const response = await sessionRequest.post('/session/bind-social').send({
        connectorId: 'connectorId',
      });
      expect(response.statusCode).toEqual(200);
      expect(updateUserById).toHaveBeenCalledWith(
        expect.anything(),
        expect.objectContaining({
          identities: {
            connectorTarget: {
              details: { id: 'connectorUser', phone: 'phone' },
              userId: 'connectorUser',
            },
            connector1: { userId: 'connector1', details: {} },
          },
        })
      );
    });
  });
=======
>>>>>>> fe0d88d4
});<|MERGE_RESOLUTION|>--- conflicted
+++ resolved
@@ -428,58 +428,4 @@
       expect(response.statusCode).toEqual(400);
     });
   });
-<<<<<<< HEAD
-
-  describe('POST /session/bind-social', () => {
-    beforeEach(() => {
-      const mockGetLogtoConnectorById = getLogtoConnectorById as jest.Mock;
-      mockGetLogtoConnectorById.mockResolvedValueOnce({
-        metadata: { target: 'connectorTarget' },
-      });
-    });
-    it('throw if session is not authorized', async () => {
-      interactionDetails.mockResolvedValueOnce({});
-      await expect(
-        sessionRequest.post('/session/bind-social').send({ connectorId: 'connectorId' })
-      ).resolves.toHaveProperty('statusCode', 400);
-    });
-    it('throw if no social info in session', async () => {
-      interactionDetails.mockResolvedValueOnce({
-        result: { login: { accountId: 'user1' } },
-      });
-      await expect(
-        sessionRequest.post('/session/bind-social').send({ connectorId: 'connectorId' })
-      ).resolves.toHaveProperty('statusCode', 400);
-    });
-    it('updates user identities', async () => {
-      interactionDetails.mockResolvedValueOnce({
-        jti: 'jti',
-        result: {
-          login: { accountId: 'user1' },
-          socialUserInfo: {
-            connectorId: 'connectorId',
-            userInfo: { id: 'connectorUser', phone: 'phone' },
-          },
-        },
-      });
-      const response = await sessionRequest.post('/session/bind-social').send({
-        connectorId: 'connectorId',
-      });
-      expect(response.statusCode).toEqual(200);
-      expect(updateUserById).toHaveBeenCalledWith(
-        expect.anything(),
-        expect.objectContaining({
-          identities: {
-            connectorTarget: {
-              details: { id: 'connectorUser', phone: 'phone' },
-              userId: 'connectorUser',
-            },
-            connector1: { userId: 'connector1', details: {} },
-          },
-        })
-      );
-    });
-  });
-=======
->>>>>>> fe0d88d4
 });