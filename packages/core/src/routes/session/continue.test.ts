<<<<<<< HEAD
import { addDays, subSeconds } from 'date-fns';
=======
import { PasscodeType } from '@logto/schemas';
import dayjs from 'dayjs';
>>>>>>> e699e3fb
import { Provider } from 'oidc-provider';

import { mockUser } from '@/__mocks__';
import { createRequester } from '@/utils/test-utils';

import continueRoutes, { continueRoute } from './continue';

const getTomorrowIsoString = () => addDays(Date.now(), 1).toISOString();
const getVerificationStorageFromInteraction = jest.fn();

const checkRequiredProfile = jest.fn();
jest.mock('./utils', () => ({
  ...jest.requireActual('./utils'),
  checkRequiredProfile: () => checkRequiredProfile(),
  getVerificationStorageFromInteraction: () => getVerificationStorageFromInteraction(),
}));

jest.mock('@/queries/sign-in-experience', () => ({
  findDefaultSignInExperience: jest.fn(),
}));

const updateUserById = jest.fn(async (..._args: unknown[]) => mockUser);
const findUserById = jest.fn(async (..._args: unknown[]) => mockUser);
const hasUser = jest.fn();
const hasUserWithPhone = jest.fn();
const hasUserWithEmail = jest.fn();

jest.mock('@/queries/user', () => ({
  updateUserById: async (...args: unknown[]) => updateUserById(...args),
  findUserById: async () => findUserById(),
  hasUser: async () => hasUser(),
  hasUserWithPhone: async () => hasUserWithPhone(),
  hasUserWithEmail: async () => hasUserWithEmail(),
}));

const interactionResult = jest.fn(async () => 'redirectTo');
const interactionDetails: jest.MockedFunction<() => Promise<unknown>> = jest.fn(async () => ({}));

jest.mock('oidc-provider', () => ({
  Provider: jest.fn(() => ({
    interactionDetails,
    interactionResult,
  })),
}));

afterEach(() => {
  interactionResult.mockClear();
});

describe('session -> continueRoutes', () => {
  const sessionRequest = createRequester({
    anonymousRoutes: continueRoutes,
    provider: new Provider(''),
    middlewares: [
      async (ctx, next) => {
        ctx.addLogContext = jest.fn();
        ctx.log = jest.fn();

        return next();
      },
    ],
  });

  describe('POST /session/sign-in/continue/password', () => {
    it('updates user password, checks required profile, and sign in', async () => {
      interactionDetails.mockResolvedValueOnce({
        jti: 'jti',
        result: {
          continueSignIn: {
            userId: mockUser.id,
            expiresAt: getTomorrowIsoString(),
          },
        },
      });
      findUserById.mockResolvedValueOnce({
        ...mockUser,
        passwordEncrypted: null,
        identities: {},
      });
      const response = await sessionRequest.post(`${continueRoute}/password`).send({
        password: 'password',
      });
      expect(response.statusCode).toEqual(200);
      expect(checkRequiredProfile).toHaveBeenCalled();
      expect(updateUserById).toHaveBeenCalledWith(mockUser.id, expect.anything());
      expect(response.body).toHaveProperty('redirectTo');
      expect(interactionResult).toHaveBeenCalledWith(
        expect.anything(),
        expect.anything(),
        expect.objectContaining({ login: { accountId: mockUser.id } }),
        expect.anything()
      );
    });
  });

  describe('POST /session/sign-in/continue/username', () => {
    it('updates user username, checks required profile, and sign in', async () => {
      interactionDetails.mockResolvedValueOnce({
        jti: 'jti',
        result: {
          continueSignIn: {
            userId: mockUser.id,
            expiresAt: getTomorrowIsoString(),
          },
        },
      });
      findUserById.mockResolvedValueOnce({
        ...mockUser,
        username: null,
      });
      const response = await sessionRequest.post(`${continueRoute}/username`).send({
        username: 'username',
      });
      expect(response.statusCode).toEqual(200);
      expect(checkRequiredProfile).toHaveBeenCalled();
      expect(hasUser).toHaveBeenCalled();
      expect(updateUserById).toHaveBeenCalledWith(mockUser.id, expect.anything());
      expect(response.body).toHaveProperty('redirectTo');
      expect(interactionResult).toHaveBeenCalledWith(
        expect.anything(),
        expect.anything(),
        expect.objectContaining({ login: { accountId: mockUser.id } }),
        expect.anything()
      );
    });
  });

  describe('POST /session/sign-in/continue/email', () => {
    beforeEach(() => {
      getVerificationStorageFromInteraction.mockResolvedValueOnce({ email: 'email' });
    });

    it('updates user email, checks required profile, and sign in', async () => {
      interactionDetails.mockResolvedValueOnce({
        jti: 'jti',
        result: {
          continueSignIn: {
            userId: mockUser.id,
<<<<<<< HEAD
            expiresAt: getTomorrowIsoString(),
=======
            expiresAt: dayjs().add(1, 'day').toISOString(),
            type: PasscodeType.Continue,
>>>>>>> e699e3fb
          },
        },
      });
      findUserById.mockResolvedValueOnce({
        ...mockUser,
        primaryEmail: null,
      });
      const response = await sessionRequest.post(`${continueRoute}/email`).send();
      expect(response.statusCode).toEqual(200);
      expect(checkRequiredProfile).toHaveBeenCalled();
      expect(hasUser).toHaveBeenCalled();
      expect(updateUserById).toHaveBeenCalledWith(mockUser.id, expect.anything());
      expect(response.body).toHaveProperty('redirectTo');
      expect(interactionResult).toHaveBeenCalledWith(
        expect.anything(),
        expect.anything(),
        expect.objectContaining({ login: { accountId: mockUser.id } }),
        expect.anything()
      );
    });
  });

  describe('POST /session/sign-in/continue/sms', () => {
    it('updates user phone, checks required profile, and sign in', async () => {
      getVerificationStorageFromInteraction.mockResolvedValueOnce({ phone: 'phone' });
      interactionDetails.mockResolvedValueOnce({
        jti: 'jti',
        result: {
          continueSignIn: {
            userId: mockUser.id,
<<<<<<< HEAD
            expiresAt: getTomorrowIsoString(),
=======
            expiresAt: dayjs().add(1, 'day').toISOString(),
            type: PasscodeType.Continue,
>>>>>>> e699e3fb
          },
        },
      });
      findUserById.mockResolvedValueOnce({
        ...mockUser,
        primaryPhone: null,
      });
      const response = await sessionRequest.post(`${continueRoute}/sms`).send();
      expect(response.statusCode).toEqual(200);
      expect(checkRequiredProfile).toHaveBeenCalled();
      expect(hasUserWithPhone).toHaveBeenCalled();
      expect(updateUserById).toHaveBeenCalledWith(mockUser.id, expect.anything());
      expect(response.body).toHaveProperty('redirectTo');
      expect(interactionResult).toHaveBeenCalledWith(
        expect.anything(),
        expect.anything(),
        expect.objectContaining({ login: { accountId: mockUser.id } }),
        expect.anything()
      );
    });
  });

  describe('general invalid cases', () => {
    test.each(['password', 'username', 'email', 'sms'])(
      'throws on empty continue sign in storage',
      async (route) => {
        interactionDetails.mockResolvedValueOnce({
          jti: 'jti',
          result: {},
        });
        const response = await sessionRequest.post(`${continueRoute}/${route}`).send({
          password: 'password',
          username: 'username',
        });
        expect(response.statusCode).toEqual(401);
      }
    );

    test.each(['password', 'username', 'email', 'sms'])(
      'throws on expired continue sign in storage',
      async () => {
        interactionDetails.mockResolvedValueOnce({
          jti: 'jti',
          result: {
            continueSignIn: {
              userId: mockUser.id,
              expiresAt: subSeconds(Date.now(), 1).toISOString(),
            },
          },
        });
        const response = await sessionRequest.post(`${continueRoute}/password`).send({
          password: 'password',
        });
        expect(response.statusCode).toEqual(401);
      }
    );
  });
});<|MERGE_RESOLUTION|>--- conflicted
+++ resolved
@@ -1,9 +1,5 @@
-<<<<<<< HEAD
+import { PasscodeType } from '@logto/schemas';
 import { addDays, subSeconds } from 'date-fns';
-=======
-import { PasscodeType } from '@logto/schemas';
-import dayjs from 'dayjs';
->>>>>>> e699e3fb
 import { Provider } from 'oidc-provider';
 
 import { mockUser } from '@/__mocks__';
@@ -142,12 +138,8 @@
         result: {
           continueSignIn: {
             userId: mockUser.id,
-<<<<<<< HEAD
-            expiresAt: getTomorrowIsoString(),
-=======
-            expiresAt: dayjs().add(1, 'day').toISOString(),
+            expiresAt: getTomorrowIsoString(),
             type: PasscodeType.Continue,
->>>>>>> e699e3fb
           },
         },
       });
@@ -178,12 +170,8 @@
         result: {
           continueSignIn: {
             userId: mockUser.id,
-<<<<<<< HEAD
-            expiresAt: getTomorrowIsoString(),
-=======
-            expiresAt: dayjs().add(1, 'day').toISOString(),
+            expiresAt: getTomorrowIsoString(),
             type: PasscodeType.Continue,
->>>>>>> e699e3fb
           },
         },
       });
