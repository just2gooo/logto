import {
  SignInExperience,
  CreateSignInExperience,
  TermsOfUse,
  SignInMethodState,
} from '@logto/schemas';

import {
  mockFacebookConnector,
  mockGithubConnector,
  mockGoogleConnector,
  mockBranding,
  mockSignInExperience,
  mockSignInMethods,
  mockWechatConnector,
  mockColor,
<<<<<<< HEAD
  mockSignUp,
  mockSignIn,
=======
  mockLanguageInfo,
>>>>>>> 2e03d18c
} from '@/__mocks__';
import * as signInExpLib from '@/lib/sign-in-experience';
import * as signInLib from '@/lib/sign-in-experience/sign-in';
import * as signInMethodsLib from '@/lib/sign-in-experience/sign-in-methods';
import * as signUpLib from '@/lib/sign-in-experience/sign-up';
import { createRequester } from '@/utils/test-utils';

import signInExperiencesRoutes from './sign-in-experience';

const logtoConnectors = [
  mockFacebookConnector,
  mockGithubConnector,
  mockGoogleConnector,
  mockWechatConnector,
];

const getLogtoConnectors = jest.fn(async () => logtoConnectors);

jest.mock('@/connectors', () => {
  return {
    ...jest.requireActual('@/connectors'),
    getLogtoConnectors: jest.fn(async () => getLogtoConnectors()),
  };
});

const findDefaultSignInExperience = jest.fn(async () => mockSignInExperience);

jest.mock('@/queries/sign-in-experience', () => ({
  findDefaultSignInExperience: jest.fn(async () => findDefaultSignInExperience()),
  updateDefaultSignInExperience: jest.fn(
    async (data: Partial<CreateSignInExperience>): Promise<SignInExperience> => ({
      ...mockSignInExperience,
      ...data,
    })
  ),
}));

const signInExperienceRequester = createRequester({ authedRoutes: signInExperiencesRoutes });

jest.mock('@/queries/custom-phrase', () => ({
  findAllCustomLanguageTags: async () => [],
}));

describe('GET /sign-in-exp', () => {
  afterAll(() => {
    jest.clearAllMocks();
  });

  it('should call findDefaultSignInExperience', async () => {
    const response = await signInExperienceRequester.get('/sign-in-exp');
    expect(findDefaultSignInExperience).toHaveBeenCalledTimes(1);
    expect(response.status).toEqual(200);
    expect(response.body).toEqual(mockSignInExperience);
  });
});

describe('PATCH /sign-in-exp', () => {
  it('should update social connector targets in correct sorting order', async () => {
    const signInMethods = { ...mockSignInMethods, social: SignInMethodState.Secondary };
    const socialSignInConnectorTargets = ['github', 'facebook'];
    const signInExperience = {
      signInMethods,
      socialSignInConnectorTargets,
    };
    const response = await signInExperienceRequester.patch('/sign-in-exp').send(signInExperience);
    expect(response).toMatchObject({
      status: 200,
      body: {
        ...mockSignInExperience,
        signInMethods,
        socialSignInConnectorTargets,
      },
    });
  });

  it('should filter out unavailable social connector targets', async () => {
    const signInMethods = { ...mockSignInMethods, social: SignInMethodState.Secondary };
    const socialSignInConnectorTargets = ['github', 'facebook', 'google'];
    const signInExperience = {
      signInMethods,
      socialSignInConnectorTargets,
    };
    const response = await signInExperienceRequester.patch('/sign-in-exp').send(signInExperience);
    expect(response).toMatchObject({
      status: 200,
      body: {
        ...mockSignInExperience,
        signInMethods,
        socialSignInConnectorTargets: ['github', 'facebook'],
      },
    });
  });

  it('should succeed to update when the input is valid', async () => {
    const termsOfUse: TermsOfUse = { enabled: false };
    const socialSignInConnectorTargets = ['github', 'facebook', 'wechat'];

    const validateBranding = jest.spyOn(signInExpLib, 'validateBranding');
    const validateLanguageInfo = jest.spyOn(signInExpLib, 'validateLanguageInfo');
    const validateTermsOfUse = jest.spyOn(signInExpLib, 'validateTermsOfUse');
    const validateSignInMethods = jest.spyOn(signInMethodsLib, 'validateSignInMethods');
    const validateSignIn = jest.spyOn(signInLib, 'validateSignIn');
    const validateSignUp = jest.spyOn(signUpLib, 'validateSignUp');

    const response = await signInExperienceRequester.patch('/sign-in-exp').send({
      color: mockColor,
      branding: mockBranding,
      languageInfo: mockLanguageInfo,
      termsOfUse,
      signInMethods: mockSignInMethods,
      socialSignInConnectorTargets,
      signUp: mockSignUp,
      signIn: mockSignIn,
      forgotPassword: true,
    });
    const connectors = [mockFacebookConnector, mockGithubConnector, mockWechatConnector];

    expect(validateBranding).toHaveBeenCalledWith(mockBranding);
    expect(validateLanguageInfo).toHaveBeenCalledWith(mockLanguageInfo);
    expect(validateTermsOfUse).toHaveBeenCalledWith(termsOfUse);
    expect(validateSignInMethods).toHaveBeenCalledWith(
      mockSignInMethods,
      socialSignInConnectorTargets,
      connectors
    );
    expect(validateSignUp).toHaveBeenCalledWith(mockSignUp, connectors);
    expect(validateSignIn).toHaveBeenCalledWith(mockSignIn, mockSignUp, connectors);

    expect(response).toMatchObject({
      status: 200,
      body: {
        ...mockSignInExperience,
        color: mockColor,
        branding: mockBranding,
        termsOfUse,
        signInMethods: mockSignInMethods,
        socialSignInConnectorTargets,
        signIn: mockSignIn,
      },
    });
  });
});<|MERGE_RESOLUTION|>--- conflicted
+++ resolved
@@ -14,12 +14,9 @@
   mockSignInMethods,
   mockWechatConnector,
   mockColor,
-<<<<<<< HEAD
   mockSignUp,
   mockSignIn,
-=======
   mockLanguageInfo,
->>>>>>> 2e03d18c
 } from '@/__mocks__';
 import * as signInExpLib from '@/lib/sign-in-experience';
 import * as signInLib from '@/lib/sign-in-experience/sign-in';
