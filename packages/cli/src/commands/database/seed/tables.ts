import { readdir, readFile } from 'fs/promises';
import path from 'path';

import { generateStandardId } from '@logto/core-kit';
import {
  defaultSignInExperience,
  createDefaultAdminConsoleConfig,
  createDemoAppApplication,
  defaultTenantId,
  adminTenantId,
  defaultManagementApi,
  createManagementApiInAdminTenant,
  createMeApiInAdminTenant,
} from '@logto/schemas';
import { Hooks, Tenants } from '@logto/schemas/models';
import type { DatabaseTransactionConnection } from 'slonik';
import { sql } from 'slonik';
import { raw } from 'slonik-sql-tag-raw';

import { insertInto } from '../../../database.js';
import { getDatabaseName } from '../../../queries/database.js';
import { updateDatabaseTimestamp } from '../../../queries/system.js';
<<<<<<< HEAD
import { getPathInModule } from '../../../utilities.js';
import { seedOidcConfigs } from './oidc-config.js';
import { createTenant, seedAdminData } from './tenant.js';
=======
import { getPathInModule } from '../../../utils.js';
import { createTenant } from './tenant.js';
>>>>>>> 8815b0b0

const getExplicitOrder = (query: string) => {
  const matched = /\/\*\s*init_order\s*=\s*([\d.]+)\s*\*\//.exec(query)?.[1];

  return matched ? Number(matched) : undefined;
};

const compareQuery = ([t1, q1]: [string, string], [t2, q2]: [string, string]) => {
  const o1 = getExplicitOrder(q1);
  const o2 = getExplicitOrder(q2);

  if (o1 === undefined && o2 === undefined) {
    return t1.localeCompare(t2);
  }

  if (o1 === undefined) {
    return 1;
  }

  if (o2 === undefined) {
    return -1;
  }

  return o1 - o2;
};

type Lifecycle = 'before_all' | 'after_all' | 'after_each';

const lifecycleNames: readonly string[] = Object.freeze([
  'before_all',
  'after_all',
  'after_each',
] satisfies Lifecycle[]);

export const createTables = async (connection: DatabaseTransactionConnection) => {
  const tableDirectory = getPathInModule('@logto/schemas', 'tables');
  const directoryFiles = await readdir(tableDirectory);
  const tableFiles = directoryFiles.filter((file) => file.endsWith('.sql'));
  const queries = await Promise.all(
    tableFiles.map<Promise<[string, string]>>(async (file) => [
      file,
      await readFile(path.join(tableDirectory, file), 'utf8'),
    ])
  );

  const runLifecycleQuery = async (
    lifecycle: Lifecycle,
    parameters: { name?: string; database?: string } = {}
  ) => {
    const query = queries.find(([file]) => file.slice(1, -4) === lifecycle)?.[1];

    if (query) {
      await connection.query(
        sql`${raw(
          /* eslint-disable no-template-curly-in-string */
          query
            .replaceAll('${name}', parameters.name ?? '')
            .replaceAll('${database}', parameters.database ?? '')
          /* eslint-enable no-template-curly-in-string */
        )}`
      );
    }
  };

  const allQueries: Array<[string, string]> = [
    [Hooks.tableName, Hooks.raw],
    [Tenants.tableName, Tenants.raw],
    ...queries.filter(([file]) => !lifecycleNames.includes(file.slice(1, -4))),
  ];
  const sorted = allQueries.slice().sort(compareQuery);
  const database = await getDatabaseName(connection, true);

  await runLifecycleQuery('before_all', { database });

  /* eslint-disable no-await-in-loop */
  for (const [file, query] of sorted) {
    await connection.query(sql`${raw(query)}`);

    if (!query.includes('/* no_after_each */')) {
      await runLifecycleQuery('after_each', { name: file.split('.')[0], database });
    }
  }
  /* eslint-enable no-await-in-loop */

  await runLifecycleQuery('after_all', { database });
};

export const seedTables = async (
  connection: DatabaseTransactionConnection,
  latestTimestamp: number
) => {
  await createTenant(connection, defaultTenantId);
  await seedOidcConfigs(connection, defaultTenantId);
  await seedAdminData(connection, defaultManagementApi);

  await createTenant(connection, adminTenantId);
  await seedOidcConfigs(connection, adminTenantId);
  await seedAdminData(connection, createManagementApiInAdminTenant(defaultTenantId));
  await seedAdminData(connection, createMeApiInAdminTenant());

  await Promise.all([
    connection.query(insertInto(createDefaultAdminConsoleConfig(), 'logto_configs')),
    connection.query(insertInto(defaultSignInExperience, 'sign_in_experiences')),
    connection.query(insertInto(createDemoAppApplication(generateStandardId()), 'applications')),
    updateDatabaseTimestamp(connection, latestTimestamp),
  ]);
};<|MERGE_RESOLUTION|>--- conflicted
+++ resolved
@@ -20,14 +20,9 @@
 import { insertInto } from '../../../database.js';
 import { getDatabaseName } from '../../../queries/database.js';
 import { updateDatabaseTimestamp } from '../../../queries/system.js';
-<<<<<<< HEAD
-import { getPathInModule } from '../../../utilities.js';
+import { getPathInModule } from '../../../utils.js';
 import { seedOidcConfigs } from './oidc-config.js';
 import { createTenant, seedAdminData } from './tenant.js';
-=======
-import { getPathInModule } from '../../../utils.js';
-import { createTenant } from './tenant.js';
->>>>>>> 8815b0b0
 
 const getExplicitOrder = (query: string) => {
   const matched = /\/\*\s*init_order\s*=\s*([\d.]+)\s*\*\//.exec(query)?.[1];
